--- conflicted
+++ resolved
@@ -61,16 +61,8 @@
 # Perform an SQL query within a project
 query = project.query('select * from database.table join model1')
 
-<<<<<<< HEAD
 # Create a view
 view = project.create_view('view1', query=query)
-=======
-# create view
-view = project.create_view(
-      'btc_view',
-       query=query
-)
->>>>>>> 45aad68b
 
 # Get a list of views
 views = project.list_views()
@@ -121,20 +113,12 @@
 
 ## Testing
 
-<<<<<<< HEAD
 To run all the tests for the components, use the following command:
-=======
-
-## How to test
-`
-It runs all tests for components 
->>>>>>> 45aad68b
 
 ```bash
 env PYTHONPATH=./ pytest
 ```
 
-<<<<<<< HEAD
 ## Contributing
 
 We welcome contributions to the MindsDB SDK. If you'd like to contribute, please refer to the contribution guidelines for more information.
@@ -142,51 +126,3 @@
 ## License
 
 The MindsDB SDK is licensed under the MIT License. Feel free to use and modify it according to your needs
-=======
-## How to Connect From a Python File
-
-Create a file in your python project's root directory to store the connection details:
-
-`server.py` 
-
-Add the connection arguments with **your MindsDB credentials** to `server.py`:
-
-```python
-import mindsdb_sdk
-
-server = mindsdb_sdk.connect()
-server = mindsdb_sdk.connect('http://127.0.0.1:47334')
-
-server = mindsdb_sdk.connect(email='your_mindsdb_email', password='your_mindsdb_password')
-server = mindsdb_sdk.connect('https://cloud.mindsdb.com', email='your_mindsdb_email', password='your_mindsdb_password')
-```
-
-Open your terminal and type:
-
-`python server.py` 
-
-### Testing the Connection
-
-Add test queries to `server.py` with `print()` statements to confirm the connection:
-
-```python
-import mindsdb_sdk #import the mindsdb_sdk package
-
-server = mindsdb_sdk.connect()
-server = mindsdb_sdk.connect('http://127.0.0.1:47334')
-
-#  Input your MindsDB Cloud Credentials below to connect to MindsDB Cloud
-server = mindsdb_sdk.connect(email='your_mindsdb_email', password='your_mindsdb_password')
-server = mindsdb_sdk.connect('https://cloud.mindsdb.com', email='your_mindsdb_email', password='your_mindsdb_password') # Connect to MindsDB server in the cloud
-
-databases = server.list_databases()
-
-database = databases[1] # Database type object
-
-query = database.query('select * from files.test_data')
-print(database)
-```
-
-To see a full example, checkout:
-`server.py`
->>>>>>> 45aad68b
