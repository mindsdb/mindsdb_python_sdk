--- conflicted
+++ resolved
@@ -181,14 +181,11 @@
     @patch('requests.Session.get')
     @patch('requests.Session.put')
     @patch('requests.Session.post')
-<<<<<<< HEAD
     def test_flow(self, mock_post, mock_put, mock_get):
-=======
-    def test_flow(self, mock_post, mock_put):
+
         # check local
         server = mindsdb_sdk.connect()
         str(server)
->>>>>>> 2824a9a3
 
         assert server.api.url == 'http://127.0.0.1:47334'
 
