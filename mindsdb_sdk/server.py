from typing import List

from .agents import Agents
from .databases import Databases
from .projects import Project, Projects
from .ml_engines import MLEngines
from .handlers import Handlers
from .skills import Skills
<<<<<<< HEAD
from .tree import TreeNode
=======
from .config import Config
>>>>>>> d7e20a79


class Server(Project):
    """
    Server instance allows to manipulate project and databases (integration) on mindsdb server

    Attributes for accessing to different objects:

        - projects, see :func:`~mindsdb_sdk.projects.Projects`
        - databases, see :func:`~mindsdb_sdk.databases.Databases`
        - ml_engines, see :func:`~mindsdb_sdk.ml_engines.MLEngines`
        - ml_handlers, see :func:`~mindsdb_sdk.handlers.MLHandlers`
        - data_handlers, see :func:`~mindsdb_sdk.handlers.DataHandlers`

    Server is also root(mindsdb) project and has attributes of project:
        - models, see :func:`~mindsdb_sdk.models.Models`
        - views, see :func:`~mindsdb_sdk.views.Views`
        - jobs, see :func:`~mindsdb_sdk.jobs.Jobs`

    """

    def __init__(self, api, skills: Skills = None, agents: Agents = None):
        # server is also mindsdb project
        self.databases = Databases(api)
        self.ml_engines = MLEngines(api)
        super().__init__(self, api, 'mindsdb')

        self.projects = Projects(self, api)

        # old api
        self.get_project = self.projects.get
        self.list_projects = self.projects.list
        self.create_project = self.projects.create
        self.drop_project = self.projects.drop

        # old api
        self.get_database = self.databases.get
        self.list_databases = self.databases.list
        self.create_database = self.databases.create
        self.drop_database = self.databases.drop

        self.ml_handlers = Handlers(self.api, 'ml')
        self.data_handlers = Handlers(self.api, 'data')

        self.config = Config(api)

    def status(self) -> dict:
        """
        Get server information. It could content version
        Example of getting version for local:

        >>> print(server.status()['mindsdb_version'])

        :return: server status info
        """
        return self.api.status()
    
    def tree(self) -> List[TreeNode]:
        """
        Get the tree structure of databases on the server.
        
        This returns a list of database nodes with their metadata including:
        - name: database name
        - class: node type ('db')
        - type: database type ('data', 'project', 'system')
        - engine: database engine
        - deletable: whether the database can be deleted
        - visible: whether the database is visible
        
        :return: List of TreeNode objects representing databases
        
        Example:
        
        >>> tree = server.tree()
        >>> for db in tree:
        ...     print(f"Database: {db.name}, Type: {db.type}, Engine: {db.engine}")
        """
        df = self.api.objects_tree('')
        return [TreeNode.from_dict(row.to_dict()) for _, row in df.iterrows()]

    def __repr__(self):
        return f'{self.__class__.__name__}({self.api.url})'

<|MERGE_RESOLUTION|>--- conflicted
+++ resolved
@@ -6,11 +6,8 @@
 from .ml_engines import MLEngines
 from .handlers import Handlers
 from .skills import Skills
-<<<<<<< HEAD
 from .tree import TreeNode
-=======
 from .config import Config
->>>>>>> d7e20a79
 
 
 class Server(Project):
