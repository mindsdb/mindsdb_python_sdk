--- conflicted
+++ resolved
@@ -28,12 +28,8 @@
     def __init__(self, api):
         # server is also mindsdb project
         project_name = 'mindsdb'
-<<<<<<< HEAD
         self.databases = Databases(api)
         super().__init__(api, project_name, skills=skills, agents=agents, databases=self.databases)
-=======
-        super().__init__(api, project_name)
->>>>>>> 207f224e
 
         self.projects = Projects(api)
 
