--- conflicted
+++ resolved
@@ -76,12 +76,10 @@
         self.create_job = self.jobs.create
         self.drop_job = self.jobs.drop
 
-<<<<<<< HEAD
         self.knowledge_bases = KnowledgeBases(self, api)
-=======
+
         self.skills = skills or Skills(api, name)
         self.agents = agents or Agents(api, name, self.skills)
->>>>>>> 9c535cea
 
     def __repr__(self):
         return f'{self.__class__.__name__}({self.name})'
