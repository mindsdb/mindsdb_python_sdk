--- conflicted
+++ resolved
@@ -12,6 +12,7 @@
 
 _DEFAULT_LLM_MODEL = 'gpt-4o'
 
+
 class AgentCompletion:
     """
     Represents a full MindsDB agent completion response.
@@ -22,6 +23,7 @@
 
 
     """
+
     def __init__(self, content: str, context: List[dict] = None):
         self.content = content
         self.context = context
@@ -73,6 +75,7 @@
 
     >>> agents.drop('my_agent')
     """
+
     def __init__(
             self,
             name: str,
@@ -83,7 +86,7 @@
             updated_at: datetime.datetime,
             provider: str = None,
             collection: CollectionBase = None
-            ):
+    ):
         self.name = name
         self.model_name = model_name
         self.provider = provider
@@ -175,6 +178,7 @@
 
 class Agents(CollectionBase):
     """Collection for agents"""
+
     def __init__(self, project, api):
         self.api = api
         self.project = project
@@ -214,14 +218,10 @@
 
         :return: completion from querying the agent
         """
-<<<<<<< HEAD
         data = self.api.agent_completion(self.project.name, name, messages)
-=======
-        data = self.api.agent_completion(self.project, name, messages)
         if 'context' in data['message']:
             return AgentCompletion(data['message']['content'], data['message'].get('context'))
 
->>>>>>> ea32d30f
         return AgentCompletion(data['message']['content'])
 
     def completion_stream(self, name, messages: List[dict]) -> Iterable[object]:
@@ -245,8 +245,8 @@
         if agent.provider == "mindsdb":
             agent_model = self.models.get(agent.model_name)
             training_options = json.loads(agent_model.data.get('training_options', '{}'))
-            training_options_using = training_options.get('using', {})
-            api_key_params = {k:v for k, v in training_options_using.items() if 'api_key' in k}
+            training_options_using = training_options.get('using', { })
+            api_key_params = { k: v for k, v in training_options_using.items() if 'api_key' in k }
             kb = self.knowledge_bases.create(name, params=api_key_params)
         else:
             kb = self.knowledge_bases.create(name)
@@ -300,7 +300,6 @@
         agent.skills.append(file_retrieval_skill)
         self.update(agent.name, agent)
 
-
     def add_file(self, name: str, file_path: str, description: str, knowledge_base: str = None):
         """
         Add a file to the agent for retrieval.
@@ -389,7 +388,7 @@
         agent = self.get(name)
 
         if not agent.params:
-            agent.params = {}
+            agent.params = { }
         if 'prompt_template' not in agent.params:
             # Set default prompt template. This is for langchain agent check.
             agent.params['prompt_template'] = 'using mindsdb sqltoolbox'
